import math
import numpy as np
import unittest

from lsst.ts.dateloc import ObservatoryLocation
from lsst.ts.observatory.model import ObservatoryModel, Target
import lsst.utils.tests

class ObservatoryModelTest(unittest.TestCase):

    @classmethod
    def setUpClass(cls):
        cls.location = ObservatoryLocation()
        cls.location.for_lsst()

        cls.model = ObservatoryModel(cls.location)
        cls.model.configure_from_module()

    def setUp(self):
        self.model.park_state.filter = "r"
        self.model.reset()

    def check_delay_and_state(self, model, delays, critical_path, state):
        lastslew_delays_dict = model.lastslew_delays_dict
        for key in lastslew_delays_dict:
            # This activity was not recorded in truth arrays.
            if key == "telsettle":
                continue
            self.assertAlmostEqual(lastslew_delays_dict[key], delays[key],
                                   delta=1e-3)

        self.assertListEqual(model.lastslew_criticalpath, critical_path)

        self.assertAlmostEqual(model.current_state.telalt_peakspeed,
                                state[0], delta=1e-3)
        self.assertAlmostEqual(model.current_state.telaz_peakspeed,
                                state[1], delta=1e-3)
        self.assertAlmostEqual(model.current_state.telrot_peakspeed,
                                 state[2], delta=1e-3)
        self.assertAlmostEqual(model.current_state.domalt_peakspeed,
                                state[3], delta=1e-3)
        self.assertAlmostEqual(model.current_state.domaz_peakspeed,
                                state[4], delta=1e-3)

    def make_slewact_dict(self, delays):
        slewacts = ("telalt", "telaz", "telrot", "telopticsopenloop",
                    "telopticsclosedloop", "domalt", "domaz", "domazsettle",
                    "filter", "readout")
        delay_map = {}
        for i, slew in enumerate(slewacts):
            if delays[i] > 0.0:
                delay_map[slew] = delays[i]
        return delay_map

    def test_init(self):
        temp_model = ObservatoryModel(self.location)
        self.assertIsNotNone(temp_model.log)
        self.assertAlmostEqual(temp_model.location.longitude_rad, -1.23480, delta=1e6)
        self.assertEqual(temp_model.current_state.telalt_rad, 1.5)

    def test_configure(self):
        temp_model = ObservatoryModel(self.location)
        temp_model.configure_from_module()

        self.assertEqual(temp_model.location.longitude_rad, math.radians(-70.7494))
        self.assertEqual(temp_model.location.longitude, -70.7494)
        self.assertEqual(temp_model.current_state.telalt_rad, math.radians(86.5))

    def test_get_closest_angle_distance_unlimited(self):
        self.assertEqual(self.model.get_closest_angle_distance(math.radians(0), math.radians(0)),
                         (math.radians(0), math.radians(0)))
        self.assertEqual(self.model.get_closest_angle_distance(math.radians(90), math.radians(0)),
                         (math.radians(90), math.radians(90)))
        self.assertEqual(self.model.get_closest_angle_distance(math.radians(180), math.radians(0)),
                         (math.radians(180), math.radians(180)))
        self.assertEqual(self.model.get_closest_angle_distance(math.radians(360), math.radians(0)),
                         (math.radians(0), math.radians(0)))
        self.assertEqual(self.model.get_closest_angle_distance(math.radians(-90), math.radians(0)),
                         (math.radians(-90), math.radians(-90)))
        self.assertEqual(self.model.get_closest_angle_distance(math.radians(-180), math.radians(0)),
                         (math.radians(180), math.radians(180)))
        self.assertEqual(self.model.get_closest_angle_distance(math.radians(-360), math.radians(0)),
                         (math.radians(0), math.radians(0)))

    def test_get_closest_angle_distance_cable_wrap270(self):
        self.assertEqual(self.model.get_closest_angle_distance(math.radians(0), math.radians(0),
                                                               math.radians(-270), math.radians(270)),
                         (math.radians(0), math.radians(0)))
        self.assertEqual(self.model.get_closest_angle_distance(math.radians(90), math.radians(0),
                                                               math.radians(-270), math.radians(270)),
                         (math.radians(90), math.radians(90)))
        self.assertEqual(self.model.get_closest_angle_distance(math.radians(180), math.radians(0),
                                                               math.radians(-270), math.radians(270)),
                         (math.radians(180), math.radians(180)))
        self.assertEqual(self.model.get_closest_angle_distance(math.radians(360), math.radians(0),
                                                               math.radians(-270), math.radians(270)),
                         (math.radians(0), math.radians(0)))
        self.assertEqual(self.model.get_closest_angle_distance(math.radians(-90), math.radians(0),
                                                               math.radians(-270), math.radians(270)),
                         (math.radians(-90), math.radians(-90)))
        self.assertEqual(self.model.get_closest_angle_distance(math.radians(-180), math.radians(0),
                                                               math.radians(-270), math.radians(270)),
                         (math.radians(180), math.radians(180)))
        self.assertEqual(self.model.get_closest_angle_distance(math.radians(-360), math.radians(0),
                                                               math.radians(-270), math.radians(270)),
                         (math.radians(0), math.radians(0)))

        self.assertEqual(self.model.get_closest_angle_distance(math.radians(0), math.radians(180),
                                                               math.radians(-270), math.radians(270)),
                         (math.radians(0), math.radians(-180)))
        self.assertEqual(self.model.get_closest_angle_distance(math.radians(90), math.radians(180),
                                                               math.radians(-270), math.radians(270)),
                         (math.radians(90), math.radians(-90)))
        self.assertEqual(self.model.get_closest_angle_distance(math.radians(180), math.radians(180),
                                                               math.radians(-270), math.radians(270)),
                         (math.radians(180), math.radians(0)))
        self.assertEqual(self.model.get_closest_angle_distance(math.radians(360), math.radians(180),
                                                               math.radians(-270), math.radians(270)),
                         (math.radians(0), math.radians(-180)))
        self.assertEqual(self.model.get_closest_angle_distance(math.radians(-90), math.radians(180),
                                                               math.radians(-270), math.radians(270)),
                         (math.radians(270), math.radians(90)))
        self.assertEqual(self.model.get_closest_angle_distance(math.radians(-180), math.radians(180),
                                                               math.radians(-270), math.radians(270)),
                         (math.radians(180), math.radians(0)))
        self.assertEqual(self.model.get_closest_angle_distance(math.radians(-360), math.radians(180),
                                                               math.radians(-270), math.radians(270)),
                         (math.radians(0), math.radians(-180)))

        self.assertEqual(self.model.get_closest_angle_distance(math.radians(0), math.radians(-180),
                                                               math.radians(-270), math.radians(270)),
                         (math.radians(0), math.radians(180)))
        self.assertEqual(self.model.get_closest_angle_distance(math.radians(90), math.radians(-180),
                                                               math.radians(-270), math.radians(270)),
                         (math.radians(-270), math.radians(-90)))
        self.assertEqual(self.model.get_closest_angle_distance(math.radians(180), math.radians(-180),
                                                               math.radians(-270), math.radians(270)),
                         (math.radians(-180), math.radians(0)))
        self.assertEqual(self.model.get_closest_angle_distance(math.radians(360), math.radians(-180),
                                                               math.radians(-270), math.radians(270)),
                         (math.radians(0), math.radians(180)))
        self.assertEqual(self.model.get_closest_angle_distance(math.radians(-90), math.radians(-180),
                                                               math.radians(-270), math.radians(270)),
                         (math.radians(-90), math.radians(90)))
        self.assertEqual(self.model.get_closest_angle_distance(math.radians(-180), math.radians(-180),
                                                               math.radians(-270), math.radians(270)),
                         (math.radians(-180), math.radians(0)))
        self.assertEqual(self.model.get_closest_angle_distance(math.radians(-360), math.radians(-180),
                                                               math.radians(-270), math.radians(270)),
                         (math.radians(0), math.radians(180)))

    def test_get_closest_angle_distance_cable_wrap90(self):
        self.assertEqual(self.model.get_closest_angle_distance(math.radians(0), math.radians(0),
                                                               math.radians(-90), math.radians(90)),
                         (math.radians(0), math.radians(0)))
        self.assertEqual(self.model.get_closest_angle_distance(math.radians(45), math.radians(0),
                                                               math.radians(-90), math.radians(90)),
                         (math.radians(45), math.radians(45)))
        self.assertEqual(self.model.get_closest_angle_distance(math.radians(90), math.radians(0),
                                                               math.radians(-90), math.radians(90)),
                         (math.radians(90), math.radians(90)))
        self.assertEqual(self.model.get_closest_angle_distance(math.radians(180), math.radians(0),
                                                               math.radians(-90), math.radians(90)),
                         (math.radians(0), math.radians(0)))
        self.assertEqual(self.model.get_closest_angle_distance(math.radians(270), math.radians(0),
                                                               math.radians(-90), math.radians(90)),
                         (math.radians(-90), math.radians(-90)))
        self.assertEqual(self.model.get_closest_angle_distance(math.radians(360), math.radians(0),
                                                               math.radians(-90), math.radians(90)),
                         (math.radians(0), math.radians(0)))
        self.assertEqual(self.model.get_closest_angle_distance(math.radians(-45), math.radians(0),
                                                               math.radians(-90), math.radians(90)),
                         (math.radians(-45), math.radians(-45)))
        self.assertEqual(self.model.get_closest_angle_distance(math.radians(-90), math.radians(0),
                                                               math.radians(-90), math.radians(90)),
                         (math.radians(-90), math.radians(-90)))
        self.assertEqual(self.model.get_closest_angle_distance(math.radians(-180), math.radians(0),
                                                               math.radians(-90), math.radians(90)),
                         (math.radians(0), math.radians(0)))
        self.assertEqual(self.model.get_closest_angle_distance(math.radians(-270), math.radians(0),
                                                               math.radians(-90), math.radians(90)),
                         (math.radians(90), math.radians(90)))
        self.assertEqual(self.model.get_closest_angle_distance(math.radians(-360), math.radians(0),
                                                               math.radians(-90), math.radians(90)),
                         (math.radians(0), math.radians(0)))

    def test_reset(self):
        self.model.reset()
        self.assertEqual(str(self.model.current_state), "t=0.0 ra=0.000 dec=0.000 ang=0.000 "
                         "filter=r track=False alt=86.500 az=0.000 pa=0.000 rot=0.000 "
                         "telaz=0.000 telrot=0.000 "
                         "mounted=['g', 'r', 'i', 'z', 'y'] unmounted=['u']")

    def test_slew_altaz(self):
        self.model.update_state(0)
        # Use old values, to avoid updating final states.
        self.model.params.domaz_free_range = 0
        self.model.params.optics_cl_delay = [0, 20.0]

        self.assertEqual(str(self.model.current_state), "t=0.0 ra=29.480 dec=-26.744 ang=180.000 "
                         "filter=r track=False alt=86.500 az=0.000 pa=180.000 rot=0.000 "
                         "telaz=0.000 telrot=0.000 "
                         "mounted=['g', 'r', 'i', 'z', 'y'] unmounted=['u']")
        self.model.slew_altaz(0, math.radians(80), math.radians(0), math.radians(0), "r")
        self.model.start_tracking(0)
        self.assertEqual(str(self.model.current_state), "t=7.7 ra=29.510 dec=-20.244 ang=180.000 "
                         "filter=r track=True alt=80.000 az=0.000 pa=180.000 rot=0.000 "
                         "telaz=0.000 telrot=0.000 "
                         "mounted=['g', 'r', 'i', 'z', 'y'] unmounted=['u']")

        self.model.update_state(100)
        self.assertEqual(str(self.model.current_state), "t=100.0 ra=29.510 dec=-20.244 ang=180.000 "
                         "filter=r track=True alt=79.994 az=357.901 pa=178.068 rot=358.068 "
                         "telaz=-2.099 telrot=-1.932 "
                         "mounted=['g', 'r', 'i', 'z', 'y'] unmounted=['u']")
        self.model.slew_altaz(100, math.radians(70), math.radians(30), math.radians(15), "r")
        self.model.start_tracking(0)
        self.assertEqual(str(self.model.current_state), "t=144.4 ra=40.172 dec=-12.558 ang=191.265 "
                         "filter=r track=True alt=70.000 az=30.000 pa=206.265 rot=15.000 "
                         "telaz=30.000 telrot=15.000 "
                         "mounted=['g', 'r', 'i', 'z', 'y'] unmounted=['u']")

    def test_slew_radec(self):
        self.model.update_state(0)
        # Use old values, to avoid updating final states.
        self.model.params.domaz_free_range = 0
        self.model.params.optics_cl_delay = [0, 20.0]
        self.model.params.rotator_followsky = True
        self.assertEqual(str(self.model.current_state), "t=0.0 ra=29.480 dec=-26.744 ang=180.000 "
                         "filter=r track=False alt=86.500 az=0.000 pa=180.000 rot=0.000 "
                         "telaz=0.000 telrot=0.000 "
                         "mounted=['g', 'r', 'i', 'z', 'y'] unmounted=['u']")
        self.model.slew_radec(0, math.radians(80), math.radians(0), math.radians(0), "r")
        self.assertEqual(str(self.model.current_state), "t=68.0 ra=80.000 dec=0.000 ang=180.000 "
                         "filter=r track=True alt=33.540 az=67.263 pa=232.821 rot=52.821 "
                         "telaz=67.263 telrot=52.821 "
                         "mounted=['g', 'r', 'i', 'z', 'y'] unmounted=['u']")

        self.model.update_state(100)
        self.assertEqual(str(self.model.current_state), "t=100.0 ra=80.000 dec=0.000 ang=180.000 "
                         "filter=r track=True alt=33.650 az=67.163 pa=232.766 rot=52.766 "
                         "telaz=67.163 telrot=52.766 "
                         "mounted=['g', 'r', 'i', 'z', 'y'] unmounted=['u']")
        self.model.slew_radec(100, math.radians(70), math.radians(-30), math.radians(15), "r")
        self.assertEqual(str(self.model.current_state), "t=144.9 ra=70.000 dec=-30.000 ang=195.000 "
                         "filter=r track=True alt=55.654 az=99.940 pa=259.282 rot=64.282 "
                         "telaz=99.940 telrot=64.282 "
                         "mounted=['g', 'r', 'i', 'z', 'y'] unmounted=['u']")

    def test_get_slew_delay(self):
        self.model.update_state(0)
        # Use old values, to avoid updating final states.
        self.model.params.rotator_followsky = True

        self.assertEqual(str(self.model.current_state), "t=0.0 ra=29.480 dec=-26.744 ang=180.000 "
                         "filter=r track=False alt=86.500 az=0.000 pa=180.000 rot=0.000 "
                         "telaz=0.000 telrot=0.000 "
                         "mounted=['g', 'r', 'i', 'z', 'y'] unmounted=['u']")
        # This slew will include a CL optics correction.
        target = Target()
        target.ra_rad = math.radians(60)
        target.dec_rad = math.radians(-20)
        target.ang_rad = math.radians(0)
        target.filter = "r"

        delay, status = self.model.get_slew_delay(target)
        self.assertAlmostEqual(delay, 85.507, delta=1e-3)

        self.model.slew(target)

        # This slew simply includes a filter change.
        target = Target()
        target.ra_rad = math.radians(60)
        target.dec_rad = math.radians(-20)
        target.ang_rad = math.radians(0)
        target.filter = "g"

        delay, status = self.model.get_slew_delay(target)
        self.assertAlmostEqual(delay, 120, delta=1e-3)

        # This slew does not include OL correction, but does involve dome crawl.
        target = Target()
        target.ra_rad = math.radians(50)
        target.dec_rad = math.radians(-10)
        target.ang_rad = math.radians(10)
        target.filter = "r"

        delay, status = self.model.get_slew_delay(target)
        self.assertAlmostEqual(delay, 17.913, delta=1e-3)

        # This slew is only readout.
        self.model.slew(target)
        delay, status = self.model.get_slew_delay(target)
        self.assertAlmostEqual(delay, 2.0, delta=1e-3)

        # This slew involves rotator.
        target.ang_rad = math.radians(15)
        delay, status = self.model.get_slew_delay(target)
        self.assertAlmostEqual(delay, 4.472, delta=1e-3)

    def test_get_approximateSlewTime(self):
        self.model.update_state(0)
        alt = np.array([self.model.current_state.telalt_rad])
        az = np.array([self.model.current_state.telaz_rad])
        f = self.model.current_state.filter
        # Check that slew time is == readout time for no motion
        slewtime = self.model.get_approximate_slew_delay(alt, az, f)
        self.assertEqual(slewtime, 2.0)
        # Check that slew time is == filter change time for filter change
        newfilter = 'u'
        if f == newfilter:
            newfilter = 'g'
        slewtime = self.model.get_approximate_slew_delay(alt, az, newfilter)
        self.assertEqual(slewtime, 120.0)
        # Check that get nan when attempting to slew out of bounds
        alt = np.array([np.radians(90), np.radians(0), np.radians(-20)], float)
        az = np.zeros(len(alt), float)
        slewtime = self.model.get_approximate_slew_delay(alt, az, f)
        self.assertTrue(np.all(slewtime < 0))
        # Check that we can calculate slew times with an array.
        alt = np.radians(np.arange(0, 90, 1))
        az = np.radians(np.arange(0, 180, 2))
        slewtime = self.model.get_approximate_slew_delay(alt, az, f)
        self.assertEqual(len(slewtime), len(alt))


    def test_get_slew_delay_followsky_false(self):
        # Test slew time without followsky option. Similar to test_get_slew_delay above.
        self.model.update_state(0)
        self.model.params.rotator_followsky = False
        expected_state = "t=0.0 ra=29.480 dec=-26.744 ang=180.000 " \
                         "filter=r track=False alt=86.500 az=0.000 pa=180.000 rot=0.000 " \
                         "telaz=0.000 telrot=0.000 " \
                         "mounted=['g', 'r', 'i', 'z', 'y'] unmounted=['u']"
        self.assertEqual(str(self.model.current_state), expected_state)

        target = Target()
        target.ra_rad = math.radians(60)
        target.dec_rad = math.radians(-20)
        target.ang_rad = math.radians(0)
        target.filter = "r"

        delay, status = self.model.get_slew_delay(target)
        self.assertAlmostEqual(delay, 85.507, delta=1e-3)

        self.model.slew(target)

        target = Target()
        target.ra_rad = math.radians(60)
        target.dec_rad = math.radians(-20)
        target.ang_rad = math.radians(0)
        target.filter = "g"

        delay, status = self.model.get_slew_delay(target)
        self.assertAlmostEqual(delay, 120, delta=1e-3)

        target = Target()
        target.ra_rad = math.radians(50)
        target.dec_rad = math.radians(-10)
        target.ang_rad = math.radians(10)
        target.filter = "r"

        delay, status = self.model.get_slew_delay(target)
        self.assertAlmostEqual(delay, 17.913, delta=1e-3)

        self.model.slew(target)
        delay, status = self.model.get_slew_delay(target)
        self.assertAlmostEqual(delay, 2.0, delta=1e-3)

        # Here is the difference when using followsky = False
        target.ang_rad = math.radians(15)
        delay, status = self.model.get_slew_delay(target)
        self.assertAlmostEqual(delay, 2.0, delta=1e-3)

    def test_slew(self):
        self.model.update_state(0)
        self.model.params.domaz_free_range = 0
        self.model.params.optics_cl_delay = [0, 20.0]
        self.model.params.rotator_followsky = True

        self.assertEqual(str(self.model.current_state), "t=0.0 ra=29.480 dec=-26.744 ang=180.000 "
                         "filter=r track=False alt=86.500 az=0.000 pa=180.000 rot=0.000 "
                         "telaz=0.000 telrot=0.000 "
                         "mounted=['g', 'r', 'i', 'z', 'y'] unmounted=['u']")

        target = Target()
        target.ra_rad = math.radians(60)
        target.dec_rad = math.radians(-20)
        target.ang_rad = math.radians(0)
        target.filter = "r"

        self.model.slew(target)
        self.assertEqual(str(self.model.current_state), "t=74.2 ra=60.000 dec=-20.000 ang=180.000 "
                         "filter=r track=True alt=60.904 az=76.495 pa=243.368 rot=63.368 "
                         "telaz=76.495 telrot=63.368 "
                         "mounted=['g', 'r', 'i', 'z', 'y'] unmounted=['u']")

        target = Target()
        target.ra_rad = math.radians(60)
        target.dec_rad = math.radians(-20)
        target.ang_rad = math.radians(0)
        target.filter = "i"

        self.model.slew(target)
        self.assertEqual(str(self.model.current_state), "t=194.2 ra=60.000 dec=-20.000 ang=180.000 "
                         "filter=i track=True alt=61.324 az=76.056 pa=243.156 rot=63.156 "
                         "telaz=76.056 telrot=63.156 "
                         "mounted=['g', 'r', 'i', 'z', 'y'] unmounted=['u']")

    def test_domecrawl(self):
        self.model.update_state(0)
        self.assertEqual(str(self.model.current_state), "t=0.0 ra=29.480 dec=-26.744 ang=180.000 "
                         "filter=r track=False alt=86.500 az=0.000 pa=180.000 rot=0.000 "
                         "telaz=0.000 telrot=0.000 "
                         "mounted=['g', 'r', 'i', 'z', 'y'] unmounted=['u']")

        target = Target()
        target.ra_rad = math.radians(35)
        target.dec_rad = math.radians(-27)
        target.ang_rad = math.radians(0)
        target.filter = "r"

        # Just test whether dome crawl is faster or not.
        # If we test the final slew state, this is including other aspects of slew model (such as CLoptics).
        self.model.params.domaz_free_range = 0
        delay_nocrawl = self.model.get_slew_delay(target)
        self.model.params.domaz_free_range = np.radians(4.0)
        delay_crawl = self.model.get_slew_delay(target)
        self.assertTrue( delay_crawl < delay_nocrawl)


    def test_slewdata(self):
        self.model.update_state(0)
        # Use old values, to avoid updating final states.
        self.model.params.domaz_free_range = 0
        self.model.params.optics_cl_delay = [0, 20.0]
        self.model.params.rotator_followsky = True

        target = Target()
        target.ra_rad = math.radians(60)
        target.dec_rad = math.radians(-20)
        target.ang_rad = math.radians(0)
        target.filter = "r"

        self.model.slew(target)
        self.assertEqual(str(self.model.current_state), "t=74.2 ra=60.000 dec=-20.000 ang=180.000 "
                         "filter=r track=True alt=60.904 az=76.495 pa=243.368 rot=63.368 "
                         "telaz=76.495 telrot=63.368 "
                         "mounted=['g', 'r', 'i', 'z', 'y'] unmounted=['u']")
        self.check_delay_and_state(self.model,
                                   self.make_slewact_dict((8.387, 11.966, 21.641, 7.387, 20.0,
                                                           18.775, 53.174, 1.0, 0.0, 2.0)),
                                   ['telopticsclosedloop', 'domazsettle',
                                    'domaz'],
                                   (-3.50, 7.00, 3.50, -1.75, 1.50))

        target = Target()
        target.ra_rad = math.radians(60)
        target.dec_rad = math.radians(-20)
        target.ang_rad = math.radians(0)
        target.filter = "i"

        self.model.slew(target)
        self.assertEqual(str(self.model.current_state), "t=194.2 ra=60.000 dec=-20.000 ang=180.000 "
                         "filter=i track=True alt=61.324 az=76.056 pa=243.156 rot=63.156 "
                         "telaz=76.056 telrot=63.156 "
                         "mounted=['g', 'r', 'i', 'z', 'y'] unmounted=['u']")
        self.check_delay_and_state(self.model,
                                   self.make_slewact_dict((0.0, 0.0, 0.0, 0.0,
                                                           0.0, 0.0, 0.0, 0.0,
                                                           120.0, 2.0)),
                                   ['filter'],
                                   (0, 0, 0, 0, 0))

        target = Target()
        target.ra_rad = math.radians(61)
        target.dec_rad = math.radians(-21)
        target.ang_rad = math.radians(1)
        target.filter = "i"

        self.model.slew(target)
        self.assertEqual(str(self.model.current_state), "t=199.0 ra=61.000 dec=-21.000 ang=181.000 "
                         "filter=i track=True alt=60.931 az=78.751 pa=245.172 rot=64.172 "
                         "telaz=78.751 telrot=64.172 "
                         "mounted=['g', 'r', 'i', 'z', 'y'] unmounted=['u']")
        self.check_delay_and_state(self.model,
                                   self.make_slewact_dict((0.683, 1.244,
                                                           2.022, 0.117,
                                                           0.0, 1.365,
                                                           3.801, 1.0,
                                                           0.000, 2.000)),
                                   ['domazsettle', 'domaz'],
                                   (-1.194, 4.354, 1.011, -0.598, 1.425))

    def test_rotator_followsky_true(self):
        # Use old values, to avoid updating final states.
        self.model.params.domaz_free_range = 0
        self.model.params.optics_cl_delay = [0, 20.0]

        self.model.update_state(0)
        self.model.params.rotator_followsky = True
        self.assertEqual(str(self.model.current_state), "t=0.0 ra=29.480 dec=-26.744 ang=180.000 "
                         "filter=r track=False alt=86.500 az=0.000 pa=180.000 rot=0.000 "
                         "telaz=0.000 telrot=0.000 "
                         "mounted=['g', 'r', 'i', 'z', 'y'] unmounted=['u']")
        self.model.slew_radec(0, math.radians(80), math.radians(0), math.radians(0), "r")
        self.assertEqual(str(self.model.current_state), "t=68.0 ra=80.000 dec=0.000 ang=180.000 "
                         "filter=r track=True alt=33.540 az=67.263 pa=232.821 rot=52.821 "
                         "telaz=67.263 telrot=52.821 "
                         "mounted=['g', 'r', 'i', 'z', 'y'] unmounted=['u']")
        self.model.slew_radec(0, math.radians(83.5), math.radians(0), math.radians(0), "r")
        self.assertEqual(str(self.model.current_state), "t=72.8 ra=83.500 dec=0.000 ang=180.000 "
                         "filter=r track=True alt=30.744 az=69.709 pa=234.123 rot=54.123 "
                         "telaz=69.709 telrot=54.123 "
                         "mounted=['g', 'r', 'i', 'z', 'y'] unmounted=['u']")

    def test_rotator_followsky_false(self):
        # Use old values, to avoid updating final states.
<<<<<<< HEAD
=======
        self.model.params.domaz_free_range = 0
        self.model.params.optics_cl_delay = [0, 20.0]

>>>>>>> 88083567
        self.model.update_state(0)
        self.model.params.domaz_free_range = 0
        self.model.params.optics_cl_delay = [0, 20.0]
        self.model.params.rotator_followsky = False
        self.assertEqual(str(self.model.current_state), "t=0.0 ra=29.480 dec=-26.744 ang=180.000 "
                         "filter=r track=False alt=86.500 az=0.000 pa=180.000 rot=0.000 "
                         "telaz=0.000 telrot=0.000 "
                         "mounted=['g', 'r', 'i', 'z', 'y'] unmounted=['u']")
        self.model.slew_radec(0, math.radians(80), math.radians(0), math.radians(0), "r")
        self.assertEqual(str(self.model.current_state), "t=68.0 ra=80.000 dec=0.000 ang=232.933 "
                         "filter=r track=True alt=33.540 az=67.263 pa=232.821 rot=359.888 "
                         "telaz=67.263 telrot=-0.112 "
                         "mounted=['g', 'r', 'i', 'z', 'y'] unmounted=['u']")
        self.model.slew_radec(0, math.radians(83.5), math.radians(0), math.radians(0), "r")
        self.assertEqual(str(self.model.current_state), "t=72.8 ra=83.500 dec=0.000 ang=234.241 "
                         "filter=r track=True alt=30.744 az=69.709 pa=234.123 rot=359.881 "
                         "telaz=69.709 telrot=-0.119 "
                         "mounted=['g', 'r', 'i', 'z', 'y'] unmounted=['u']")



    def test_swap_filter(self):
        # Use old values, to avoid updating final states.
        self.model.params.domaz_free_range = 0
        self.model.params.optics_cl_delay = [0, 20.0]
<<<<<<< HEAD
        self.model.params.rotator_followsky = True
=======

>>>>>>> 88083567
        self.model.update_state(0)
        self.assertEqual(str(self.model.current_state), "t=0.0 ra=29.480 dec=-26.744 ang=180.000 "
                         "filter=r track=False alt=86.500 az=0.000 pa=180.000 rot=0.000 "
                         "telaz=0.000 telrot=0.000 "
                         "mounted=['g', 'r', 'i', 'z', 'y'] unmounted=['u']")
        self.assertEqual(str(self.model.park_state), "t=0.0 ra=0.000 dec=0.000 ang=0.000 "
                         "filter=r track=False alt=86.500 az=0.000 pa=0.000 rot=0.000 "
                         "telaz=0.000 telrot=0.000 "
                         "mounted=['g', 'r', 'i', 'z', 'y'] unmounted=['u']")
        self.model.swap_filter("z")
        self.assertEqual(str(self.model.current_state), "t=0.0 ra=29.480 dec=-26.744 ang=180.000 "
                         "filter=r track=False alt=86.500 az=0.000 pa=180.000 rot=0.000 "
                         "telaz=0.000 telrot=0.000 "
                         "mounted=['g', 'r', 'i', 'y', 'u'] unmounted=['z']")
        self.assertEqual(str(self.model.park_state), "t=0.0 ra=0.000 dec=0.000 ang=0.000 "
                         "filter=r track=False alt=86.500 az=0.000 pa=0.000 rot=0.000 "
                         "telaz=0.000 telrot=0.000 "
                         "mounted=['g', 'r', 'i', 'y', 'u'] unmounted=['z']")
        self.model.swap_filter("u")
        self.assertEqual(str(self.model.current_state), "t=0.0 ra=29.480 dec=-26.744 ang=180.000 "
                         "filter=r track=False alt=86.500 az=0.000 pa=180.000 rot=0.000 "
                         "telaz=0.000 telrot=0.000 "
                         "mounted=['g', 'r', 'i', 'y', 'z'] unmounted=['u']")
        self.assertEqual(str(self.model.park_state), "t=0.0 ra=0.000 dec=0.000 ang=0.000 "
                         "filter=r track=False alt=86.500 az=0.000 pa=0.000 rot=0.000 "
                         "telaz=0.000 telrot=0.000 "
                         "mounted=['g', 'r', 'i', 'y', 'z'] unmounted=['u']")

    def test_park(self):
        self.model.update_state(0)
<<<<<<< HEAD
        self.model.params.rotator_followsky = False
        self.model.params.rotator_resume_angle = False
=======

>>>>>>> 88083567
        # Start at park, slew to target.
        # Use default configuration (dome crawl, CL updates, etc.)
        target = Target()
        target.ra_rad = math.radians(60)
        target.dec_rad = math.radians(-20)
        target.ang_rad = math.radians(0)
        target.filter = "z"

        self.model.slew(target)
        expected_state = "t=156.0 ra=60.000 dec=-20.000 ang=243.495 filter=z track=True " \
                         "alt=61.191 az=76.196 pa=243.224 rot=359.729 telaz=76.196 telrot=-0.271 " \
                         "mounted=['g', 'r', 'i', 'z', 'y'] unmounted=['u']"
        self.assertEqual(str(self.model.current_state), expected_state)
        self.check_delay_and_state(self.model,
                                   self.make_slewact_dict((8.387, 11.966, 0.0,
                                                           7.387, 36.0, 18.775,
                                                           48.507, 1.0, 120.0,
                                                           2.0)),
                                   ['telopticsclosedloop', 'filter'],
                                   (-3.50, 7.00, 0.0, -1.75, 1.50))

        self.model.park()
        expected_state = "t=241.1 ra=30.487 dec=-26.744 ang=180.000 filter=z track=False " \
                         "alt=86.500 az=0.000 pa=180.000 rot=0.000 telaz=0.000 telrot=0.000 " \
                         "mounted=['g', 'r', 'i', 'z', 'y'] unmounted=['u']"
        self.assertEqual(str(self.model.current_state), expected_state)
        self.check_delay_and_state(self.model,
                                   self.make_slewact_dict((8.231, 11.885,
                                                           1.041, 7.231, 36.0,
                                                           18.462, 48.130,
                                                           1.0, 0.0, 2.0)),
                                   ['telopticsclosedloop', 'domazsettle',
                                    'domaz'],
                                   (3.50, -7.00, 0.520, 1.75, -1.50))


    def test_get_deep_drilling_time(self):
        target = Target()
        target.is_deep_drilling = True
        target.is_dd_firstvisit = True
        target.remaining_dd_visits = 96
        target.dd_exposures = 2 * 96
        target.dd_filterchanges = 3
        target.dd_exptime = 96 * 2 * 15.0

        ddtime = self.model.get_deep_drilling_time(target)
        self.assertEqual(ddtime, 3808.0)


    def test_get_configure_dict(self):
        cd = ObservatoryModel.get_configure_dict()
        self.assertEqual(len(cd), 7)
        self.assertEqual(len(cd["telescope"]), 11)
        self.assertEqual(len(cd["camera"]), 10)


class MemoryTestClass(lsst.utils.tests.MemoryTestCase):
    pass


def setup_module(module):
    lsst.utils.tests.init()


if __name__ == "__main__":
    lsst.utils.tests.init()
    unittest.main()<|MERGE_RESOLUTION|>--- conflicted
+++ resolved
@@ -516,12 +516,6 @@
 
     def test_rotator_followsky_false(self):
         # Use old values, to avoid updating final states.
-<<<<<<< HEAD
-=======
-        self.model.params.domaz_free_range = 0
-        self.model.params.optics_cl_delay = [0, 20.0]
-
->>>>>>> 88083567
         self.model.update_state(0)
         self.model.params.domaz_free_range = 0
         self.model.params.optics_cl_delay = [0, 20.0]
@@ -547,11 +541,7 @@
         # Use old values, to avoid updating final states.
         self.model.params.domaz_free_range = 0
         self.model.params.optics_cl_delay = [0, 20.0]
-<<<<<<< HEAD
         self.model.params.rotator_followsky = True
-=======
-
->>>>>>> 88083567
         self.model.update_state(0)
         self.assertEqual(str(self.model.current_state), "t=0.0 ra=29.480 dec=-26.744 ang=180.000 "
                          "filter=r track=False alt=86.500 az=0.000 pa=180.000 rot=0.000 "
@@ -582,12 +572,8 @@
 
     def test_park(self):
         self.model.update_state(0)
-<<<<<<< HEAD
         self.model.params.rotator_followsky = False
         self.model.params.rotator_resume_angle = False
-=======
-
->>>>>>> 88083567
         # Start at park, slew to target.
         # Use default configuration (dome crawl, CL updates, etc.)
         target = Target()
